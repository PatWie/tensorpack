
# Inference

## Inference During Training

There are two ways to do inference during training.

1. The easiest way is to write a callback, and use
  [self.trainer.get_predictor()](../modules/modules/train.html#tensorpack.train.TowerTrainer.get_predictor)
	to get a callable under inference mode.
	See [Write a Callback](extend/callback.html).

2. If your inference follows the paradigm of:
	"evaluate some tensors for each input, and aggregate the results in the end".
	You can use the `InferenceRunner` interface with some `Inferencer**.
	This will further support prefetch & data-parallel inference.
	More details to come.

In both methods, your tower function will be called again, with `TowerContext.is_training==False`.
You can use this predicate to choose a different code path in inference mode.

## Inference After Training

Tensorpack is a training interface -- __it doesn't care what happened after training__.
You already have everything you need for inference or model diagnosis after
training:
1. The model (the graph): you've already written it yourself with TF symbolic functions.
2. The trained parameters: tensorpack saves them in standard TF checkpoint format.

Therefore, you can build the graph for inference, load the checkpoint, and apply
any processing or deployment TensorFlow supports.
These are unrelated to tensorpack, and you'll need to read TF docs and __do it on your own__.

### Step 1: build the model

You can build a graph however you like, with pure TensorFlow. If your model is written with
tensorpack's `ModelDesc`, you can also build it like this:

```python
a, b = tf.placeholder(...), tf.placeholder(...)
# call ANY symbolic functions on a, b. e.g.:
with TowerContext('', is_training=False):
	model.build_graph(a, b)
```

```eval_rst
.. note:: **Do not use metagraph for inference!**. 

	Metagraph is the wrong abstraction for a "model". 
	It stores the entire graph which contains not only the mathematical model, but also all the
	training settings (queues, iterators, summaries, evaluations, multi-gpu replications).
	Therefore it is usually wrong to import a training metagraph for inference.

	It's also very common to change the graph for inference.
	For example, you may need a different data layout for CPU inference,
	or you may need placeholders in the inference graph (which may not even exist in
	the training graph). However metagraph is not designed to be easily modified at all.

	To do inference, it's best to recreate a clean graph (and save it if needed) by yourself.
```

### Step 2: load the checkpoint

You can just use `tf.train.Saver` for all the work.
Alternatively, use tensorpack's `SaverRestore(path).init(tf.get_default_session())`


### OfflinePredictor
<<<<<<< HEAD
The only tool tensorpack has for after-training inference is [OfflinePredictor](../modules/predict.html#tensorpack.predict.OfflinePredictor),
a simple function to build the graph and return a callable for you.
=======

Tensorpack provides one tool [OfflinePredictor](../modules/predict.html#tensorpack.predict.OfflinePredictor),
to merge the above two steps together.
It has simple functionailities to build the graph, load the checkpoint, and return a callable for you.
Check out examples and docs for its usage.
>>>>>>> cbcaef73

OfflinePredictor is only for quick demo purposes.
It runs inference on numpy arrays, therefore may not be the most efficient way.
It also has very limited functionalities.
If you need anything more complicated, please __do it on your own__ because Tensorpack
doesn't care what happened after training.

A simple explanation of how it works:
```python
pred_config = PredictConfig(
    session_init=get_model_loader(model_path),
    model=YourModel(),
    input_names=['input1', 'input2'],
    output_names=['output1', 'output2'])
predictor = OfflinePredictor(pred_config)
outputs = predictor(input1_array, input2_array)
```

As mentioned before, you might want to use a different graph for inference, 
e.g., use NHWC format, support base64-encoded images. 
You can make these changes in the `model` or `tower_func` in your `PredictConfig`.
The example in [examples/basic/export-model.py](../examples/basic/export-model.py) demonstrates such an altered inference graph.

### Exporter

In addition to the standard checkpoint format tensorpack saved for you during training. 
You can also save your models into other formats so it may be more friendly for inference.

1. Export to `SavedModel` format for TensorFlow Serving:
```python
from tfutils.export import ModelExporter
ModelExporter(pred_config).export_serving('/path/to/export')
```

This format contains both the graph and the variables. Refer to TensorFlow
serving documentation on how to use it.

2. Export to a frozen and pruned graph:

```python
ModelExporter(pred_config).export_compact('/path/to/compact_graph.pb')
```

This format is just a serialized `tf.Graph`. The export process:
- Converts all variables to constants to embed the variables directly in the graph.
- Removes all unnecessary operations (training-only ops, e.g., learning-rate) to compress the graph.

This creates a self-contained graph which includes all necessary information to run inference.

To load the graph, you can simply:
```python
graph_def = tf.GraphDef()
graph_def.ParseFromString(open(graph_file, 'rb').read())
tf.import_graph_def(graph_def)
```
[examples/basic/export-model.py](../examples/basic/export-model.py) demonstrates the usage of such a frozen/pruned graph.<|MERGE_RESOLUTION|>--- conflicted
+++ resolved
@@ -66,16 +66,10 @@
 
 
 ### OfflinePredictor
-<<<<<<< HEAD
-The only tool tensorpack has for after-training inference is [OfflinePredictor](../modules/predict.html#tensorpack.predict.OfflinePredictor),
-a simple function to build the graph and return a callable for you.
-=======
 
 Tensorpack provides one tool [OfflinePredictor](../modules/predict.html#tensorpack.predict.OfflinePredictor),
 to merge the above two steps together.
 It has simple functionailities to build the graph, load the checkpoint, and return a callable for you.
-Check out examples and docs for its usage.
->>>>>>> cbcaef73
 
 OfflinePredictor is only for quick demo purposes.
 It runs inference on numpy arrays, therefore may not be the most efficient way.
